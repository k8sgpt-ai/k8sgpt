--- conflicted
+++ resolved
@@ -3,10 +3,7 @@
 import (
 	"fmt"
 
-<<<<<<< HEAD
-=======
 	"github.com/k8sgpt-ai/k8sgpt/pkg/common"
->>>>>>> cfce828f
 	"github.com/k8sgpt-ai/k8sgpt/pkg/util"
 	metav1 "k8s.io/apimachinery/pkg/apis/meta/v1"
 )
@@ -23,7 +20,7 @@
 	var preAnalysis = map[string]common.PreAnalysis{}
 
 	for _, pdb := range list.Items {
-		var failures []Failure
+		var failures []common.Failure
 
 		evt, err := FetchLatestEvent(a.Context, a.Client, pdb.Namespace, pdb.Name)
 		if err != nil || evt == nil {
@@ -33,9 +30,9 @@
 		if evt.Reason == "NoPods" && evt.Message != "" {
 			if pdb.Spec.Selector != nil {
 				for k, v := range pdb.Spec.Selector.MatchLabels {
-					failures = append(failures, Failure{
+					failures = append(failures, common.Failure{
 						Text: fmt.Sprintf("%s, expected label %s=%s", evt.Message, k, v),
-						Sensitive: []Sensitive{
+						Sensitive: []common.Sensitive{
 							{
 								Unmasked: k,
 								Masked:   util.MaskString(k),
@@ -48,15 +45,15 @@
 					})
 				}
 				for _, v := range pdb.Spec.Selector.MatchExpressions {
-					failures = append(failures, Failure{
+					failures = append(failures, common.Failure{
 						Text:      fmt.Sprintf("%s, expected expression %s", evt.Message, v),
-						Sensitive: []Sensitive{},
+						Sensitive: []common.Sensitive{},
 					})
 				}
 			} else {
-				failures = append(failures, Failure{
+				failures = append(failures, common.Failure{
 					Text:      fmt.Sprintf("%s, selector is nil", evt.Message),
-					Sensitive: []Sensitive{},
+					Sensitive: []common.Sensitive{},
 				})
 			}
 		}
