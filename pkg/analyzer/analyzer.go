--- conflicted
+++ resolved
@@ -19,11 +19,12 @@
 		return err
 	}
 
-<<<<<<< HEAD
 	err = AnalyzePersistentVolumeClaim(ctx, client, aiClient, explain, analysisResults)
-=======
+  if err != nil {
+		return err
+	}
+  
 	err = AnalyzeEndpoints(ctx, client, aiClient, explain, analysisResults)
->>>>>>> c1d2863d
 	if err != nil {
 		return err
 	}
