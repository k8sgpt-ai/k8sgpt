package ai

import (
	"context"
	"errors"
	"fmt"
<<<<<<< HEAD
=======
	"os"
>>>>>>> 3148b5c6

	wx "github.com/IBM/watsonx-go/pkg/models"
)

const watsonxAIClientName = "watsonxai"

type WatsonxAIClient struct {
	nopCloser

	client       *wx.Client
	model        string
	temperature  float32
	topP         float32
	topK         int32
	maxNewTokens int
}

const (
	modelMetallama = "ibm/granite-13b-chat-v2"
	maxTokens      = 2048
)

func (c *WatsonxAIClient) Configure(config IAIConfig) error {
	if config.GetModel() == "" {
<<<<<<< HEAD
=======
		c.model = modelMetallama
	} else {
>>>>>>> 3148b5c6
		c.model = config.GetModel()
	}
	if config.GetMaxTokens() == 0 {
		c.maxNewTokens = maxTokens
	} else {
		c.maxNewTokens = config.GetMaxTokens()
	}
	c.temperature = config.GetTemperature()
	c.topP = config.GetTopP()
	c.topK = config.GetTopK()

	apiKey := config.GetPassword()
	if apiKey == "" {
		return errors.New("No watsonx API key provided")
	}

	projectId := config.GetProviderId()
	if projectId == "" {
		return errors.New("No watsonx project ID provided")
	}

	client, err := wx.NewClient(
		wx.WithWatsonxAPIKey(apiKey),
		wx.WithWatsonxProjectID(projectId),
	)
	if err != nil {
		return fmt.Errorf("Failed to create client for testing. Error: %v", err)
	}
	c.client = client

	return nil
}

func (c *WatsonxAIClient) GetCompletion(ctx context.Context, prompt string) (string, error) {
	result, err := c.client.GenerateText(
		c.model,
		prompt,
		wx.WithTemperature((float64)(c.temperature)),
		wx.WithTopP((float64)(c.topP)),
		wx.WithTopK((uint)(c.topK)),
		wx.WithMaxNewTokens((uint)(c.maxNewTokens)),
	)
	if err != nil {
		return "", fmt.Errorf("Expected no error, but got an error: %v", err)
	}
	if result.Text == "" {
		return "", errors.New("Expected a result, but got an empty string")
	}
	return result.Text, nil
}

func (c *WatsonxAIClient) GetName() string {
	return watsonxAIClientName
}<|MERGE_RESOLUTION|>--- conflicted
+++ resolved
@@ -4,11 +4,6 @@
 	"context"
 	"errors"
 	"fmt"
-<<<<<<< HEAD
-=======
-	"os"
->>>>>>> 3148b5c6
-
 	wx "github.com/IBM/watsonx-go/pkg/models"
 )
 
@@ -32,11 +27,8 @@
 
 func (c *WatsonxAIClient) Configure(config IAIConfig) error {
 	if config.GetModel() == "" {
-<<<<<<< HEAD
-=======
 		c.model = modelMetallama
 	} else {
->>>>>>> 3148b5c6
 		c.model = config.GetModel()
 	}
 	if config.GetMaxTokens() == 0 {
