package ai

import (
	"context"
	"errors"
	"fmt"
	"os"

	wx "github.com/IBM/watsonx-go/pkg/models"
)

const watsonxAIClientName = "watsonxai"

type WatsonxAIClient struct {
	nopCloser

	client       *wx.Client
	model        string
	temperature  float32
	topP         float32
	topK         int32
	maxNewTokens int
}

const (
	modelMetallama = "ibm/granite-13b-chat-v2"
	maxTokens      = 2048
)

func (c *WatsonxAIClient) Configure(config IAIConfig) error {
	if config.GetModel() == "" {
<<<<<<< HEAD
=======
		c.model = modelMetallama
	} else {
>>>>>>> 3547c480
		c.model = config.GetModel()
	}
	if config.GetMaxTokens() == 0 {
		c.maxNewTokens = maxTokens
	} else {
		c.maxNewTokens = config.GetMaxTokens()
	}
	c.temperature = config.GetTemperature()
	c.topP = config.GetTopP()
	c.topK = config.GetTopK()

	// WatsonxAPIKeyEnvVarName    = "WATSONX_API_KEY"
	// WatsonxProjectIDEnvVarName = "WATSONX_PROJECT_ID"
	apiKey, projectID := os.Getenv(wx.WatsonxAPIKeyEnvVarName), os.Getenv(wx.WatsonxProjectIDEnvVarName)

	if apiKey == "" {
		return errors.New("No watsonx API key provided")
	}
	if projectID == "" {
		return errors.New("No watsonx project ID provided")
	}

	client, err := wx.NewClient(
		wx.WithWatsonxAPIKey(apiKey),
		wx.WithWatsonxProjectID(projectID),
	)
	if err != nil {
		return fmt.Errorf("Failed to create client for testing. Error: %v", err)
	}
	c.client = client

	return nil
}

func (c *WatsonxAIClient) GetCompletion(ctx context.Context, prompt string) (string, error) {
	result, err := c.client.GenerateText(
		c.model,
		prompt,
		wx.WithTemperature((float64)(c.temperature)),
		wx.WithTopP((float64)(c.topP)),
		wx.WithTopK((uint)(c.topK)),
		wx.WithMaxNewTokens((uint)(c.maxNewTokens)),
	)
	if err != nil {
		return "", fmt.Errorf("Expected no error, but got an error: %v", err)
	}
	if result.Text == "" {
		return "", errors.New("Expected a result, but got an empty string")
	}
	return result.Text, nil
}

func (c *WatsonxAIClient) GetName() string {
	return watsonxAIClientName
}<|MERGE_RESOLUTION|>--- conflicted
+++ resolved
@@ -29,11 +29,8 @@
 
 func (c *WatsonxAIClient) Configure(config IAIConfig) error {
 	if config.GetModel() == "" {
-<<<<<<< HEAD
-=======
 		c.model = modelMetallama
 	} else {
->>>>>>> 3547c480
 		c.model = config.GetModel()
 	}
 	if config.GetMaxTokens() == 0 {
