--- conflicted
+++ resolved
@@ -32,12 +32,9 @@
 		&HuggingfaceClient{},
 		&GoogleVertexAIClient{},
 		&OCIGenAIClient{},
-<<<<<<< HEAD
 		&WatsonxAIClient{},
 		&CustomRestClient{},
-=======
 		&IBMWatsonxAIClient{},
->>>>>>> 19abbef9
 	}
 	Backends = []string{
 		openAIClientName,
@@ -52,12 +49,9 @@
 		huggingfaceAIClientName,
 		googleVertexAIClientName,
 		ociClientName,
-<<<<<<< HEAD
 		watsonxAIClientName,
 		CustomRestClientName,
-=======
 		ibmWatsonxAIClientName,
->>>>>>> 19abbef9
 	}
 )
 
