/*
Copyright 2023 The K8sGPT Authors.
Licensed under the Apache License, Version 2.0 (the "License");
you may not use this file except in compliance with the License.
You may obtain a copy of the License at
    http://www.apache.org/licenses/LICENSE-2.0
Unless required by applicable law or agreed to in writing, software
distributed under the License is distributed on an "AS IS" BASIS,
WITHOUT WARRANTIES OR CONDITIONS OF ANY KIND, either express or implied.
See the License for the specific language governing permissions and
limitations under the License.
*/

package trivy

import (
	"context"
	"fmt"
<<<<<<< HEAD
	"os"
=======
	"google.golang.org/grpc/codes"
	"google.golang.org/grpc/status"
>>>>>>> 1a554ae8

	"github.com/fatih/color"
	"github.com/k8sgpt-ai/k8sgpt/pkg/common"
	"github.com/k8sgpt-ai/k8sgpt/pkg/kubernetes"
	helmclient "github.com/mittwald/go-helm-client"
	"github.com/spf13/viper"
	"helm.sh/helm/v3/pkg/repo"
)

const (
	Repo          = "https://aquasecurity.github.io/helm-charts/"
	Version       = "0.13.0"
	ChartName     = "trivy-operator"
	RepoShortName = "aqua"
	ReleaseName   = "trivy-operator-k8sgpt"
)

type Trivy struct {
	helm helmclient.Client
}

func NewTrivy() *Trivy {
	helmClient, err := helmclient.New(&helmclient.Options{})
	if err != nil {
		panic(err)
	}
	return &Trivy{
		helm: helmClient,
	}
}

func (t *Trivy) GetAnalyzerName() []string {
	return []string{
		"VulnerabilityReport",
		"ConfigAuditReport",
	}
}

// This doesnt work
func (t *Trivy) GetNamespace() (string, error) {
	releases, err := t.helm.ListDeployedReleases()
	if err != nil {
		return "", err
	}
	for _, rel := range releases {
		if rel.Name == ReleaseName {
			return rel.Namespace, nil
		}
	}
	return "", status.Error(codes.NotFound, "trivy release not found")
}

func (t *Trivy) OwnsAnalyzer(analyzer string) bool {

	for _, a := range t.GetAnalyzerName() {
		if analyzer == a {
			return true
		}
	}
	return false
}
func (t *Trivy) Deploy(namespace string) error {

	// Add the repository
	chartRepo := repo.Entry{
		Name: RepoShortName,
		URL:  Repo,
	}
	// Add a chart-repository to the client.
	if err := t.helm.AddOrUpdateChartRepo(chartRepo); err != nil {
		panic(err)
	}

	chartSpec := helmclient.ChartSpec{
		ReleaseName: ReleaseName,
		ChartName:   fmt.Sprintf("%s/%s", RepoShortName, ChartName),
		Namespace:   namespace,

		//TODO: All of this should be configurable
		UpgradeCRDs:     true,
		Wait:            false,
		Timeout:         300,
		CreateNamespace: true,
	}

	// Install a chart release.
	// Note that helmclient.Options.Namespace should ideally match the namespace in chartSpec.Namespace.
	if _, err := t.helm.InstallOrUpgradeChart(context.Background(), &chartSpec, nil); err != nil {
		return err
	}

	return nil
}

func (t *Trivy) UnDeploy(namespace string) error {
	chartSpec := helmclient.ChartSpec{
		ReleaseName: ReleaseName,
		ChartName:   fmt.Sprintf("%s/%s", RepoShortName, ChartName),
		Namespace:   namespace,
		UpgradeCRDs: true,
		Wait:        false,
		Timeout:     300,
	}
	// Uninstall the chart release.
	// Note that helmclient.Options.Namespace should ideally match the namespace in chartSpec.Namespace.
	if err := t.helm.UninstallRelease(&chartSpec); err != nil {
		return err
	}
	return nil
}

func (t *Trivy) isDeployed() bool {
	// check if aquasec apigroup is available as a marker if trivy is installed on the cluster
	kubecontext := viper.GetString("kubecontext")
	kubeconfig := viper.GetString("kubeconfig")
	client, err := kubernetes.NewClient(kubecontext, kubeconfig)
	if err != nil {
		// TODO: better error handling
		color.Red("Error initialising kubernetes client: %v", err)
		os.Exit(1)
	}
	groups, _, err := client.Client.Discovery().ServerGroupsAndResources()
	if err != nil {
		// TODO: better error handling
		color.Red("Error initialising discovery client: %v", err)
		os.Exit(1)
	}

	for _, group := range groups {
		if group.Name == "aquasecurity.github.io" {
			return true
		}
	}

	return false
}

func (t *Trivy) isFilterActive() bool {
	activeFilters := viper.GetStringSlice("active_filters")

	for _, filter := range t.GetAnalyzerName() {
		for _, af := range activeFilters {
			if af == filter {
				return true
			}
		}
	}

	return false
}

func (t *Trivy) IsActivate() bool {
	if t.isFilterActive() && t.isDeployed() {
		return true
	} else {
		return false
	}
}

func (t *Trivy) AddAnalyzer(mergedMap *map[string]common.IAnalyzer) {

	(*mergedMap)["VulnerabilityReport"] = &TrivyAnalyzer{
		vulernabilityReportAnalysis: true,
	}
	(*mergedMap)["ConfigAuditReport"] = &TrivyAnalyzer{
		configAuditReportAnalysis: true,
	}

}<|MERGE_RESOLUTION|>--- conflicted
+++ resolved
@@ -16,12 +16,9 @@
 import (
 	"context"
 	"fmt"
-<<<<<<< HEAD
 	"os"
-=======
 	"google.golang.org/grpc/codes"
 	"google.golang.org/grpc/status"
->>>>>>> 1a554ae8
 
 	"github.com/fatih/color"
 	"github.com/k8sgpt-ai/k8sgpt/pkg/common"
