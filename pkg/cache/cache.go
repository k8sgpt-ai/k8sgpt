package cache

import (
	"github.com/spf13/viper"
)

type ICache interface {
	Store(key string, data string) error
	Load(key string) (string, error)
	List() ([]string, error)
	Exists(key string) bool
	IsCacheDisabled() bool
}

func New(noCache bool, remoteCache bool) ICache {
	if remoteCache {
		return NewS3Cache(noCache)
	}
	return &FileBasedCache{
		noCache: noCache,
	}
}

// CacheProvider is the configuration for the cache provider when using a remote cache
type CacheProvider struct {
	BucketName string `mapstructure:"bucketname"`
<<<<<<< HEAD
=======
	Region     string `mapstructure:"region"`
>>>>>>> 948dae5e
}

func RemoteCacheEnabled() (bool, error) {
	// load remote cache if it is configured
	var cache CacheProvider
	err := viper.UnmarshalKey("cache", &cache)
	if err != nil {
		return false, err
	}
<<<<<<< HEAD
	if cache.BucketName != "" {
=======
	if cache.BucketName != "" && cache.Region != "" {
>>>>>>> 948dae5e
		return true, nil
	}
	return false, nil
}<|MERGE_RESOLUTION|>--- conflicted
+++ resolved
@@ -24,10 +24,7 @@
 // CacheProvider is the configuration for the cache provider when using a remote cache
 type CacheProvider struct {
 	BucketName string `mapstructure:"bucketname"`
-<<<<<<< HEAD
-=======
 	Region     string `mapstructure:"region"`
->>>>>>> 948dae5e
 }
 
 func RemoteCacheEnabled() (bool, error) {
@@ -37,11 +34,7 @@
 	if err != nil {
 		return false, err
 	}
-<<<<<<< HEAD
-	if cache.BucketName != "" {
-=======
 	if cache.BucketName != "" && cache.Region != "" {
->>>>>>> 948dae5e
 		return true, nil
 	}
 	return false, nil
