/*
Copyright 2023 The K8sGPT Authors.
Licensed under the Apache License, Version 2.0 (the "License");
you may not use this file except in compliance with the License.
You may obtain a copy of the License at
    http://www.apache.org/licenses/LICENSE-2.0
Unless required by applicable law or agreed to in writing, software
distributed under the License is distributed on an "AS IS" BASIS,
WITHOUT WARRANTIES OR CONDITIONS OF ANY KIND, either express or implied.
See the License for the specific language governing permissions and
limitations under the License.
*/

package server

import (
<<<<<<< HEAD
	"context"
	json "encoding/json"
=======
>>>>>>> f61c3e22
	"errors"
	"fmt"
	"log"
	"net"
	"net/http"
	"time"

	rpc "buf.build/gen/go/k8sgpt-ai/k8sgpt/grpc/go/schema/v1/schemav1grpc"
	"github.com/grpc-ecosystem/grpc-gateway/v2/runtime"
	"github.com/prometheus/client_golang/prometheus/promhttp"
	"go.uber.org/zap"
	"golang.org/x/net/http2"
	"golang.org/x/net/http2/h2c"

	"google.golang.org/grpc"
	"google.golang.org/grpc/credentials/insecure"
	"google.golang.org/grpc/reflection"
)

type Config struct {
<<<<<<< HEAD
	Port           string
	MetricsPort    string
	Backend        string
	Key            string
	Token          string
	Output         string
	maxConcurrency int
	Handler        *handler
	Logger         *zap.Logger
	metricsServer  *http.Server
	listener       net.Listener
	EnableHttp     bool
=======
	Port          string
	MetricsPort   string
	Backend       string
	Key           string
	Token         string
	Output        string
	Handler       *handler
	Logger        *zap.Logger
	metricsServer *http.Server
	listener      net.Listener
>>>>>>> f61c3e22
}

type Health struct {
	Status  string `json:"status"`
	Success int    `json:"success"`
	Failure int    `json:"failure"`
}

//nolint:unused
var health = Health{
	Status:  "ok",
	Success: 0,
	Failure: 0,
}

func (s *Config) Shutdown() error {
	return s.listener.Close()
}

// grpcHandlerFunc returns an http.Handler that delegates to grpcServer on incoming gRPC
// connections or otherHandler otherwise.
func grpcHandlerFunc(grpcServer *grpc.Server, otherHandler http.Handler) http.Handler {
	return http.HandlerFunc(func(w http.ResponseWriter, r *http.Request) {
		if r.ProtoMajor == 2 && strings.Contains(r.Header.Get("Content-Type"), "application/grpc") {
			grpcServer.ServeHTTP(w, r)
		} else {
			otherHandler.ServeHTTP(w, r)
		}
	})
}

func (s *Config) Serve() error {
	var lis net.Listener
	var err error
	address := fmt.Sprintf(":%s", s.Port)
	lis, err = net.Listen("tcp", address)
	if err != nil {
		return err
	}

	s.listener = lis
	s.Logger.Info(fmt.Sprintf("binding api to %s", s.Port))
	grpcServerUnaryInterceptor := grpc.UnaryInterceptor(logInterceptor(s.Logger))
	grpcServer := grpc.NewServer(grpcServerUnaryInterceptor)
	reflection.Register(grpcServer)
	rpc.RegisterServerServiceServer(grpcServer, s.Handler)

	if s.EnableHttp {
		s.Logger.Info("enabling rest/http api")
		gwmux := runtime.NewServeMux()
		err = rpc.RegisterServerServiceHandlerFromEndpoint(context.Background(), gwmux, fmt.Sprintf("localhost:%s", s.Port), []grpc.DialOption{grpc.WithTransportCredentials(insecure.NewCredentials())})
		if err != nil {
			log.Fatalln("Failed to register gateway:", err)
		}

		srv := &http.Server{
			Addr:    address,
			Handler: h2c.NewHandler(grpcHandlerFunc(grpcServer, gwmux), &http2.Server{}),
		}

		if err := srv.Serve(lis); err != nil {
			return err
		}
	} else {
		if err := grpcServer.Serve(
			lis,
		); err != nil && !errors.Is(err, http.ErrServerClosed) {
			return err
		}
	}

	return nil
}

func (s *Config) ServeMetrics() error {
	s.Logger.Info(fmt.Sprintf("binding metrics to %s", s.MetricsPort))
	s.metricsServer = &http.Server{
		ReadHeaderTimeout: 3 * time.Second,
		Addr:              fmt.Sprintf(":%s", s.MetricsPort),
	}
	s.metricsServer.Handler = http.HandlerFunc(func(w http.ResponseWriter, r *http.Request) {
		switch r.URL.Path {
		case "/healthz":
			w.WriteHeader(http.StatusOK)
		case "/metrics":
			promhttp.Handler().ServeHTTP(w, r)
		default:
			w.WriteHeader(http.StatusNotFound)
		}
	})
	if err := s.metricsServer.ListenAndServe(); err != nil && !errors.Is(err, http.ErrServerClosed) {
		return err
	}
	return nil
}<|MERGE_RESOLUTION|>--- conflicted
+++ resolved
@@ -14,16 +14,13 @@
 package server
 
 import (
-<<<<<<< HEAD
 	"context"
-	json "encoding/json"
-=======
->>>>>>> f61c3e22
 	"errors"
 	"fmt"
 	"log"
 	"net"
 	"net/http"
+	"strings"
 	"time"
 
 	rpc "buf.build/gen/go/k8sgpt-ai/k8sgpt/grpc/go/schema/v1/schemav1grpc"
@@ -39,7 +36,6 @@
 )
 
 type Config struct {
-<<<<<<< HEAD
 	Port           string
 	MetricsPort    string
 	Backend        string
@@ -52,18 +48,6 @@
 	metricsServer  *http.Server
 	listener       net.Listener
 	EnableHttp     bool
-=======
-	Port          string
-	MetricsPort   string
-	Backend       string
-	Key           string
-	Token         string
-	Output        string
-	Handler       *handler
-	Logger        *zap.Logger
-	metricsServer *http.Server
-	listener      net.Listener
->>>>>>> f61c3e22
 }
 
 type Health struct {
