--- conflicted
+++ resolved
@@ -366,12 +366,9 @@
 > huggingface
 > noopai
 > googlevertexai
-<<<<<<< HEAD
 > watsonxai
 > customrest
-=======
 > ibmwatsonxai
->>>>>>> 19abbef9
 ```
 
 For detailed documentation on how to configure and use each provider see [here](https://docs.k8sgpt.ai/reference/providers/backend/).
