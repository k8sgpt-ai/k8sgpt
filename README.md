--- conflicted
+++ resolved
@@ -46,35 +46,18 @@
 **32 bit:**
 
   <!---x-release-please-start-version-->
-<<<<<<< HEAD
-
-```
-curl -LO https://github.com/k8sgpt-ai/k8sgpt/releases/download/v0.3.40/k8sgpt_386.rpm
-sudo rpm -ivh k8sgpt_386.rpm
-```
-
-=======
+
   ```
   sudo rpm -ivh https://github.com/k8sgpt-ai/k8sgpt/releases/download/v0.3.40/k8sgpt_386.rpm
   ```
->>>>>>> b2b86826
   <!---x-release-please-end-->
 
 **64 bit:**
 
   <!---x-release-please-start-version-->
-<<<<<<< HEAD
-
-```
-curl -LO https://github.com/k8sgpt-ai/k8sgpt/releases/download/v0.3.40/k8sgpt_amd64.rpm
-sudo rpm -ivh -i k8sgpt_amd64.rpm
-```
-
-=======
   ```
   sudo rpm -ivh https://github.com/k8sgpt-ai/k8sgpt/releases/download/v0.3.40/k8sgpt_amd64.rpm
   ```
->>>>>>> b2b86826
   <!---x-release-please-end-->
 </details>
 
@@ -111,39 +94,20 @@
 **32 bit:**
 
   <!---x-release-please-start-version-->
-<<<<<<< HEAD
-
-```
-curl -LO https://github.com/k8sgpt-ai/k8sgpt/releases/download/v0.3.40/k8sgpt_386.apk
-apk add k8sgpt_386.apk
-```
-
-=======
   ```
   wget https://github.com/k8sgpt-ai/k8sgpt/releases/download/v0.3.40/k8sgpt_386.apk
   apk add --allow-untrusted k8sgpt_386.apk
   ```
->>>>>>> b2b86826
   <!---x-release-please-end-->
 
 **64 bit:**
 
   <!---x-release-please-start-version-->
-<<<<<<< HEAD
-
-```
-curl -LO https://github.com/k8sgpt-ai/k8sgpt/releases/download/v0.3.40/k8sgpt_amd64.apk
-apk add k8sgpt_amd64.apk
-```
-
-  <!---x-release-please-end-->x
-=======
   ```
   wget https://github.com/k8sgpt-ai/k8sgpt/releases/download/v0.3.40/k8sgpt_amd64.apk
   apk add --allow-untrusted k8sgpt_amd64.apk
   ```
   <!---x-release-please-end-->
->>>>>>> b2b86826
 </details>
 
 <details>
