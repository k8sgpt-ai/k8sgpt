--- conflicted
+++ resolved
@@ -48,13 +48,11 @@
 		if strings.ToLower(backend) == "amazonbedrock" {
 			_ = cmd.MarkFlagRequired("providerRegion")
 		}
-<<<<<<< HEAD
 		if strings.ToLower(backend) == "alicloud" {
-			_ = cmd.MarkFlagRequired("model")
-=======
+      _ = cmd.MarkFlagRequired("model")
+    }
 		if strings.ToLower(backend) == "watsonxai" {
 			_ = cmd.MarkFlagRequired("providerId")
->>>>>>> d7022099
 		}
 	},
 	Run: func(cmd *cobra.Command, args []string) {
