--- conflicted
+++ resolved
@@ -65,11 +65,4 @@
 	},
 }
 
-<<<<<<< HEAD
-func init() {
-	// remove flag for backend
-	removeCmd.Flags().StringVarP(&backend, "backend", "b", "", "Backend AI provider")
-}
-=======
 func init() {}
->>>>>>> c659a875
