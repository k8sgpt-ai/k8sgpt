/*
Copyright 2023 The K8sGPT Authors.
Licensed under the Apache License, Version 2.0 (the "License");
you may not use this file except in compliance with the License.
You may obtain a copy of the License at
    http://www.apache.org/licenses/LICENSE-2.0
Unless required by applicable law or agreed to in writing, software
distributed under the License is distributed on an "AS IS" BASIS,
WITHOUT WARRANTIES OR CONDITIONS OF ANY KIND, either express or implied.
See the License for the specific language governing permissions and
limitations under the License.
*/

package auth

import (
	"os"
	"strings"

	"github.com/fatih/color"
	"github.com/spf13/cobra"
	"github.com/spf13/viper"
)

var removeCmd = &cobra.Command{
	Use:   "remove [backend(s)]",
	Short: "Remove a provider",
	Long:  "The command to remove an AI backend provider",
	Args:  cobra.ExactArgs(1),
	Run: func(cmd *cobra.Command, args []string) {
		inputBackends := strings.Split(args[0], ",")
		err := viper.UnmarshalKey("ai", &configAI)
		if err != nil {
			color.Red("Error: %v", err)
			os.Exit(1)
		}

		if len(inputBackends) == 0 {
			color.Red("Error: backend must be set.")
			os.Exit(1)
		}

		for _, b := range inputBackends {
			foundBackend := false
			for i, provider := range configAI.Providers {
				if b == provider.Name {
					foundBackend = true
					configAI.Providers = append(configAI.Providers[:i], configAI.Providers[i+1:]...)
					color.Green("%s deleted from the AI backend provider list", b)
					break
				}
			}
			if !foundBackend {
				color.Red("Error: %s does not exist in configuration file. Please use k8sgpt auth new.", backend)
				os.Exit(1)
			}

		}
		viper.Set("ai", configAI)
		if err := viper.WriteConfig(); err != nil {
			color.Red("Error writing config file: %s", err.Error())
			os.Exit(1)
		}

	},
<<<<<<< HEAD
}

func init() {

=======
>>>>>>> 1bc0f42f
}<|MERGE_RESOLUTION|>--- conflicted
+++ resolved
@@ -63,11 +63,4 @@
 		}
 
 	},
-<<<<<<< HEAD
-}
-
-func init() {
-
-=======
->>>>>>> 1bc0f42f
 }