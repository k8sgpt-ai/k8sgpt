--- conflicted
+++ resolved
@@ -88,18 +88,11 @@
 			}
 		} else {
 			config.RunAnalysis()
-<<<<<<< HEAD
-	    	if verbose {
-		    	fmt.Println("Debug: All core analyzers completed.")
-			}
-		}
-=======
 			if verbose {
 				fmt.Println("Debug: All core analyzers completed.")
 			}
 		}
 
->>>>>>> b048281e
 
 		if explain {
 			err := config.GetAIResults(output, anonymize)
