module github.com/k8sgpt-ai/k8sgpt

go 1.20

require (
	github.com/aquasecurity/trivy-operator v0.13.0
	github.com/fatih/color v1.15.0
	github.com/magiconair/properties v1.8.7
	github.com/mittwald/go-helm-client v0.12.1
	github.com/sashabaranov/go-openai v1.7.0
	github.com/schollz/progressbar/v3 v3.13.1
	github.com/spf13/cobra v1.7.0
	github.com/spf13/viper v1.15.0
	github.com/stretchr/testify v1.8.2
	golang.org/x/term v0.7.0
<<<<<<< HEAD
	helm.sh/helm/v3 v3.11.2
	k8s.io/api v0.26.3
	k8s.io/apimachinery v0.26.3
	k8s.io/client-go v0.26.3
	k8s.io/kubectl v0.26.3
=======
	k8s.io/api v0.27.0
	k8s.io/apimachinery v0.27.0
	k8s.io/client-go v0.27.0
>>>>>>> ca79ef99
)

require (
	github.com/Azure/go-ansiterm v0.0.0-20210617225240-d185dfc1b5a1 // indirect
	github.com/BurntSushi/toml v1.2.1 // indirect
	github.com/MakeNowJust/heredoc v1.0.0 // indirect
	github.com/Masterminds/goutils v1.1.1 // indirect
	github.com/Masterminds/semver/v3 v3.2.0 // indirect
	github.com/Masterminds/sprig/v3 v3.2.3 // indirect
	github.com/Masterminds/squirrel v1.5.3 // indirect
	github.com/aquasecurity/defsec v0.85.0 // indirect
	github.com/aquasecurity/go-dep-parser v0.0.0-20230324043952-2172dc218241 // indirect
	github.com/aquasecurity/table v1.8.0 // indirect
	github.com/aquasecurity/tml v0.6.1 // indirect
	github.com/aquasecurity/trivy v0.39.0 // indirect
	github.com/aquasecurity/trivy-db v0.0.0-20230116084806-4bcdf1c414d0 // indirect
	github.com/asaskevich/govalidator v0.0.0-20210307081110-f21760c49a8d // indirect
	github.com/beorn7/perks v1.0.1 // indirect
	github.com/cespare/xxhash/v2 v2.2.0 // indirect
	github.com/chai2010/gettext-go v1.0.2 // indirect
	github.com/containerd/containerd v1.6.19 // indirect
	github.com/cyphar/filepath-securejoin v0.2.3 // indirect
	github.com/davecgh/go-spew v1.1.1 // indirect
	github.com/docker/cli v23.0.1+incompatible // indirect
	github.com/docker/distribution v2.8.1+incompatible // indirect
	github.com/docker/docker v23.0.1+incompatible // indirect
	github.com/docker/docker-credential-helpers v0.7.0 // indirect
	github.com/docker/go-connections v0.4.0 // indirect
	github.com/docker/go-metrics v0.0.1 // indirect
	github.com/docker/go-units v0.5.0 // indirect
	github.com/emicklei/go-restful/v3 v3.10.2 // indirect
	github.com/evanphx/json-patch v5.6.0+incompatible // indirect
	github.com/exponent-io/jsonpath v0.0.0-20210407135951-1de76d718b3f // indirect
	github.com/fsnotify/fsnotify v1.6.0 // indirect
	github.com/go-errors/errors v1.4.2 // indirect
	github.com/go-gorp/gorp/v3 v3.1.0 // indirect
	github.com/go-logr/logr v1.2.4 // indirect
	github.com/go-openapi/jsonpointer v0.19.6 // indirect
	github.com/go-openapi/jsonreference v0.20.2 // indirect
	github.com/go-openapi/swag v0.22.3 // indirect
	github.com/gobwas/glob v0.2.3 // indirect
	github.com/gogo/protobuf v1.3.2 // indirect
	github.com/golang/protobuf v1.5.3 // indirect
	github.com/google/btree v1.1.2 // indirect
	github.com/google/gnostic v0.6.9 // indirect
	github.com/google/go-cmp v0.5.9 // indirect
	github.com/google/go-containerregistry v0.14.0 // indirect
	github.com/google/gofuzz v1.2.0 // indirect
	github.com/google/shlex v0.0.0-20191202100458-e7afc7fbc510 // indirect
	github.com/google/uuid v1.3.0 // indirect
	github.com/gorilla/mux v1.8.0 // indirect
	github.com/gosuri/uitable v0.0.4 // indirect
	github.com/gregjones/httpcache v0.0.0-20190611155906-901d90724c79 // indirect
	github.com/hashicorp/hcl v1.0.0 // indirect
	github.com/huandu/xstrings v1.4.0 // indirect
	github.com/imdario/mergo v0.3.15 // indirect
	github.com/inconshreveable/mousetrap v1.1.0 // indirect
	github.com/jmoiron/sqlx v1.3.5 // indirect
	github.com/josharian/intern v1.0.0 // indirect
	github.com/json-iterator/go v1.1.12 // indirect
	github.com/klauspost/compress v1.16.0 // indirect
	github.com/lann/builder v0.0.0-20180802200727-47ae307949d0 // indirect
	github.com/lann/ps v0.0.0-20150810152359-62de8c46ede0 // indirect
	github.com/lib/pq v1.10.7 // indirect
	github.com/liggitt/tabwriter v0.0.0-20181228230101-89fcab3d43de // indirect
	github.com/mailru/easyjson v0.7.7 // indirect
	github.com/masahiro331/go-xfs-filesystem v0.0.0-20221225060805-c02764233454 // indirect
	github.com/mattn/go-colorable v0.1.13 // indirect
	github.com/mattn/go-isatty v0.0.18 // indirect
	github.com/mattn/go-runewidth v0.0.14 // indirect
	github.com/matttproud/golang_protobuf_extensions v1.0.4 // indirect
	github.com/mitchellh/colorstring v0.0.0-20190213212951-d06e56a500db // indirect
	github.com/mitchellh/copystructure v1.2.0 // indirect
	github.com/mitchellh/go-wordwrap v1.0.1 // indirect
	github.com/mitchellh/mapstructure v1.5.0 // indirect
	github.com/mitchellh/reflectwalk v1.0.2 // indirect
	github.com/moby/locker v1.0.1 // indirect
	github.com/moby/spdystream v0.2.0 // indirect
	github.com/moby/term v0.0.0-20221205130635-1aeaba878587 // indirect
	github.com/modern-go/concurrent v0.0.0-20180306012644-bacd9c7ef1dd // indirect
	github.com/modern-go/reflect2 v1.0.2 // indirect
	github.com/monochromegane/go-gitignore v0.0.0-20200626010858-205db1a8cc00 // indirect
	github.com/morikuni/aec v1.0.0 // indirect
	github.com/munnerz/goautoneg v0.0.0-20191010083416-a7dc8b61c822 // indirect
	github.com/opencontainers/go-digest v1.0.0 // indirect
	github.com/opencontainers/image-spec v1.1.0-rc2.0.20221020182949-4df8887994e8 // indirect
	github.com/pelletier/go-toml/v2 v2.0.7 // indirect
	github.com/peterbourgon/diskv v2.0.1+incompatible // indirect
	github.com/pkg/errors v0.9.1 // indirect
	github.com/pmezard/go-difflib v1.0.0 // indirect
	github.com/prometheus/client_golang v1.14.0 // indirect
	github.com/prometheus/client_model v0.3.0 // indirect
	github.com/prometheus/common v0.37.0 // indirect
	github.com/prometheus/procfs v0.8.0 // indirect
	github.com/rivo/uniseg v0.4.4 // indirect
	github.com/rubenv/sql-migrate v1.3.1 // indirect
	github.com/russross/blackfriday/v2 v2.1.0 // indirect
	github.com/samber/lo v1.37.0 // indirect
	github.com/shopspring/decimal v1.3.1 // indirect
	github.com/sirupsen/logrus v1.9.0 // indirect
	github.com/spdx/tools-golang v0.5.0 // indirect
	github.com/spf13/afero v1.9.5 // indirect
	github.com/spf13/cast v1.5.0 // indirect
	github.com/spf13/jwalterweatherman v1.1.0 // indirect
	github.com/spf13/pflag v1.0.5 // indirect
	github.com/subosito/gotenv v1.4.2 // indirect
	github.com/xeipuuv/gojsonpointer v0.0.0-20190905194746-02993c407bfb // indirect
	github.com/xeipuuv/gojsonreference v0.0.0-20180127040603-bd5ef7bd5415 // indirect
	github.com/xeipuuv/gojsonschema v1.2.0 // indirect
	github.com/xlab/treeprint v1.1.0 // indirect
	go.starlark.net v0.0.0-20221020143700-22309ac47eac // indirect
	go.uber.org/atomic v1.10.0 // indirect
	go.uber.org/multierr v1.10.0 // indirect
	go.uber.org/zap v1.24.0 // indirect
	golang.org/x/crypto v0.5.0 // indirect
	golang.org/x/exp v0.0.0-20221109205753-fc8884afc316 // indirect
	golang.org/x/net v0.8.0 // indirect
	golang.org/x/oauth2 v0.6.0 // indirect
	golang.org/x/sync v0.1.0 // indirect
	golang.org/x/sys v0.7.0 // indirect
	golang.org/x/text v0.8.0 // indirect
	golang.org/x/time v0.3.0 // indirect
	golang.org/x/xerrors v0.0.0-20220907171357-04be3eba64a2 // indirect
	google.golang.org/appengine v1.6.7 // indirect
	google.golang.org/genproto v0.0.0-20230124163310-31e0e69b6fc2 // indirect
	google.golang.org/grpc v1.53.0 // indirect
	google.golang.org/protobuf v1.30.0 // indirect
	gopkg.in/inf.v0 v0.9.1 // indirect
	gopkg.in/ini.v1 v1.67.0 // indirect
	gopkg.in/yaml.v2 v2.4.0 // indirect
	gopkg.in/yaml.v3 v3.0.1 // indirect
	k8s.io/apiextensions-apiserver v0.26.3 // indirect
	k8s.io/apiserver v0.26.3 // indirect
	k8s.io/cli-runtime v0.26.3 // indirect
	k8s.io/component-base v0.26.3 // indirect
	k8s.io/klog/v2 v2.90.1 // indirect
	k8s.io/kube-openapi v0.0.0-20230327201221-f5883ff37f0c // indirect
	k8s.io/utils v0.0.0-20230313181309-38a27ef9d749 // indirect
	oras.land/oras-go v1.2.2 // indirect
	sigs.k8s.io/json v0.0.0-20221116044647-bc3834ca7abd // indirect
	sigs.k8s.io/kustomize/api v0.12.1 // indirect
	sigs.k8s.io/kustomize/kyaml v0.13.9 // indirect
	sigs.k8s.io/structured-merge-diff/v4 v4.2.3 // indirect
	sigs.k8s.io/yaml v1.3.0 // indirect
)

// v1.2.0 is taken from github.com/open-policy-agent/opa v0.42.0
// v1.2.0 incompatible with github.com/docker/docker v23.0.0-rc.1+incompatible
replace oras.land/oras-go => oras.land/oras-go v1.1.1

// v0.3.1-0.20230104082527-d6f58551be3f is taken from github.com/moby/buildkit v0.11.0
// spdx logic write on v0.3.0 and incompatible with v0.3.1-0.20230104082527-d6f58551be3f
replace github.com/spdx/tools-golang => github.com/spdx/tools-golang v0.3.0<|MERGE_RESOLUTION|>--- conflicted
+++ resolved
@@ -13,17 +13,12 @@
 	github.com/spf13/viper v1.15.0
 	github.com/stretchr/testify v1.8.2
 	golang.org/x/term v0.7.0
-<<<<<<< HEAD
 	helm.sh/helm/v3 v3.11.2
 	k8s.io/api v0.26.3
 	k8s.io/apimachinery v0.26.3
 	k8s.io/client-go v0.26.3
 	k8s.io/kubectl v0.26.3
-=======
-	k8s.io/api v0.27.0
-	k8s.io/apimachinery v0.27.0
-	k8s.io/client-go v0.27.0
->>>>>>> ca79ef99
+
 )
 
 require (
