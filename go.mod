module github.com/k8sgpt-ai/k8sgpt

<<<<<<< HEAD
go 1.22
=======
go 1.22.0

toolchain go1.22.4
>>>>>>> 728555c0

require (
	github.com/aquasecurity/trivy-operator v0.17.1
	github.com/fatih/color v1.17.0
	github.com/kedacore/keda/v2 v2.11.2
	github.com/magiconair/properties v1.8.7
	github.com/mittwald/go-helm-client v0.12.9
	github.com/sashabaranov/go-openai v1.23.0
	github.com/schollz/progressbar/v3 v3.14.2
	github.com/spf13/cobra v1.8.0
	github.com/spf13/viper v1.18.2
	github.com/stretchr/testify v1.9.0
	golang.org/x/term v0.21.0
	helm.sh/helm/v3 v3.15.2
	k8s.io/api v0.30.2
	k8s.io/apimachinery v0.30.2
	k8s.io/client-go v0.30.2
	k8s.io/kubectl v0.30.2 // indirect

)

require github.com/adrg/xdg v0.4.0

require (
	buf.build/gen/go/k8sgpt-ai/k8sgpt/grpc-ecosystem/gateway/v2 v2.19.1-20240406062209-1cc152efbf5c.1
	buf.build/gen/go/k8sgpt-ai/k8sgpt/grpc/go v1.3.0-20240406062209-1cc152efbf5c.3
	buf.build/gen/go/k8sgpt-ai/k8sgpt/protocolbuffers/go v1.34.0-20240406062209-1cc152efbf5c.1
	cloud.google.com/go/storage v1.40.0
	cloud.google.com/go/vertexai v0.7.1
	github.com/Azure/azure-sdk-for-go/sdk/azidentity v1.5.2
	github.com/Azure/azure-sdk-for-go/sdk/storage/azblob v1.3.2
	github.com/aws/aws-sdk-go v1.53.21
	github.com/cohere-ai/cohere-go/v2 v2.7.3
	github.com/google/generative-ai-go v0.11.0
	github.com/grpc-ecosystem/grpc-gateway/v2 v2.19.1
	github.com/hupe1980/go-huggingface v0.0.15
	github.com/olekukonko/tablewriter v0.0.5
	github.com/oracle/oci-go-sdk/v65 v65.65.1
	github.com/prometheus/prometheus v0.49.1
	github.com/pterm/pterm v0.12.79
	google.golang.org/api v0.172.0
	gopkg.in/yaml.v2 v2.4.0
	sigs.k8s.io/controller-runtime v0.18.4
	sigs.k8s.io/gateway-api v1.0.0
)

require (
	atomicgo.dev/cursor v0.2.0 // indirect
	atomicgo.dev/keyboard v0.2.9 // indirect
	atomicgo.dev/schedule v0.1.0 // indirect
	cloud.google.com/go v0.112.1 // indirect
	cloud.google.com/go/ai v0.3.5-0.20240409161017-ce55ad694f21 // indirect
	cloud.google.com/go/aiplatform v1.60.0 // indirect
	cloud.google.com/go/compute/metadata v0.3.0 // indirect
	cloud.google.com/go/iam v1.1.7 // indirect
	cloud.google.com/go/longrunning v0.5.6 // indirect
	github.com/Azure/azure-sdk-for-go/sdk/azcore v1.11.1 // indirect
	github.com/Azure/azure-sdk-for-go/sdk/internal v1.5.2 // indirect
	github.com/AzureAD/microsoft-authentication-library-for-go v1.2.2 // indirect
	github.com/Microsoft/hcsshim v0.12.4 // indirect
	github.com/alecthomas/units v0.0.0-20231202071711-9a357b53e9c9 // indirect
	github.com/anchore/go-struct-converter v0.0.0-20230627203149-c72ef8859ca9 // indirect
	github.com/blang/semver/v4 v4.0.0 // indirect
	github.com/containerd/console v1.0.3 // indirect
	github.com/containerd/errdefs v0.1.0 // indirect
	github.com/containerd/log v0.1.0 // indirect
	github.com/distribution/reference v0.6.0 // indirect
	github.com/evanphx/json-patch/v5 v5.9.0 // indirect
	github.com/felixge/httpsnoop v1.0.4 // indirect
	github.com/go-kit/log v0.2.1 // indirect
	github.com/go-logfmt/logfmt v0.6.0 // indirect
	github.com/gofrs/flock v0.8.1 // indirect
	github.com/golang-jwt/jwt/v5 v5.2.1 // indirect
	github.com/golang/groupcache v0.0.0-20210331224755-41bb18bfe9da // indirect
	github.com/google/gnostic-models v0.6.9-0.20230804172637-c7be7c783f49 // indirect
	github.com/google/s2a-go v0.1.7 // indirect
	github.com/googleapis/enterprise-certificate-proxy v0.3.2 // indirect
	github.com/googleapis/gax-go/v2 v2.12.3 // indirect
	github.com/gookit/color v1.5.4 // indirect
	github.com/gorilla/websocket v1.5.2 // indirect
	github.com/grafana/regexp v0.0.0-20221122212121-6b5c0a4cb7fd // indirect
	github.com/jmespath/go-jmespath v0.4.0 // indirect
	github.com/jpillora/backoff v1.0.0 // indirect
	github.com/kylelemons/godebug v1.1.0 // indirect
	github.com/lithammer/fuzzysearch v1.1.8 // indirect
	github.com/moby/docker-image-spec v1.3.1 // indirect
	github.com/mwitkow/go-conntrack v0.0.0-20190716064945-2f068394615f // indirect
	github.com/mxk/go-flowrate v0.0.0-20140419014527-cca7078d478f // indirect
	github.com/pkg/browser v0.0.0-20240102092130-5ac0b6a4141c // indirect
	github.com/prometheus/common/sigv4 v0.1.0 // indirect
	github.com/sagikazarmark/locafero v0.4.0 // indirect
	github.com/sagikazarmark/slog-shim v0.1.0 // indirect
	github.com/sony/gobreaker v0.5.0 // indirect
	github.com/sourcegraph/conc v0.3.0 // indirect
	github.com/xo/terminfo v0.0.0-20220910002029-abceb7e1c41e // indirect
	go.opencensus.io v0.24.0 // indirect
	go.opentelemetry.io/contrib/instrumentation/google.golang.org/grpc/otelgrpc v0.49.0 // indirect
	go.opentelemetry.io/contrib/instrumentation/net/http/otelhttp v0.52.0 // indirect
	go.opentelemetry.io/otel/metric v1.27.0 // indirect
	gomodules.xyz/jsonpatch/v2 v2.4.0 // indirect
	google.golang.org/genproto v0.0.0-20240213162025-012b6fc9bca9 // indirect
	google.golang.org/genproto/googleapis/api v0.0.0-20240401170217-c3f982113cda // indirect
	google.golang.org/genproto/googleapis/rpc v0.0.0-20240610135401-a8a62080eff3 // indirect
	gopkg.in/evanphx/json-patch.v4 v4.12.0 // indirect
	gopkg.in/yaml.v3 v3.0.1 // indirect
	knative.dev/pkg v0.0.0-20230616134650-eb63a40adfb0 // indirect
)

require (
	github.com/AdaLogics/go-fuzz-headers v0.0.0-20230811130428-ced1acdcaa24 // indirect
	github.com/Azure/go-ansiterm v0.0.0-20230124172434-306776ec8161 // indirect
	github.com/BurntSushi/toml v1.4.0 // indirect
	github.com/MakeNowJust/heredoc v1.0.0 // indirect
	github.com/Masterminds/goutils v1.1.1 // indirect
	github.com/Masterminds/semver/v3 v3.2.1 // indirect
	github.com/Masterminds/sprig/v3 v3.2.3 // indirect
	github.com/Masterminds/squirrel v1.5.4 // indirect
	github.com/aquasecurity/defsec v0.93.1 // indirect
	github.com/aquasecurity/go-dep-parser v0.0.0-20231030050624-4548cca9a5c9 // indirect
	github.com/aquasecurity/table v1.8.0 // indirect
	github.com/aquasecurity/tml v0.6.1 // indirect
	github.com/aquasecurity/trivy v0.47.0 // indirect
	github.com/aquasecurity/trivy-db v0.0.0-20231020043206-3770774790ce // indirect
	github.com/asaskevich/govalidator v0.0.0-20230301143203-a9d515a09cc2 // indirect
	github.com/beorn7/perks v1.0.1 // indirect
	github.com/cespare/xxhash/v2 v2.3.0 // indirect
	github.com/chai2010/gettext-go v1.0.3 // indirect
	github.com/containerd/containerd v1.7.18 // indirect
	github.com/cyphar/filepath-securejoin v0.2.5 // indirect
	github.com/davecgh/go-spew v1.1.2-0.20180830191138-d8f796af33cc // indirect
	github.com/docker/cli v26.1.4+incompatible // indirect
	github.com/docker/distribution v2.8.3+incompatible // indirect
	github.com/docker/docker v27.0.0+incompatible // indirect
	github.com/docker/docker-credential-helpers v0.8.2 // indirect
	github.com/docker/go-connections v0.5.0 // indirect
	github.com/docker/go-metrics v0.0.1 // indirect
	github.com/emicklei/go-restful/v3 v3.12.1 // indirect
	github.com/evanphx/json-patch v5.9.0+incompatible // indirect
	github.com/exponent-io/jsonpath v0.0.0-20210407135951-1de76d718b3f // indirect
	github.com/fsnotify/fsnotify v1.7.0 // indirect
	github.com/go-errors/errors v1.5.1 // indirect
	github.com/go-gorp/gorp/v3 v3.1.0 // indirect
	github.com/go-logr/logr v1.4.2 // indirect
	github.com/go-logr/stdr v1.2.2 // indirect
	github.com/go-openapi/jsonpointer v0.21.0 // indirect
	github.com/go-openapi/jsonreference v0.21.0 // indirect
	github.com/go-openapi/swag v0.23.0 // indirect
	github.com/gobwas/glob v0.2.3 // indirect
	github.com/gogo/protobuf v1.3.2 // indirect
	github.com/golang/protobuf v1.5.4 // indirect
	github.com/google/btree v1.1.2 // indirect
	github.com/google/gnostic v0.7.0
	github.com/google/go-cmp v0.6.0 // indirect
	github.com/google/go-containerregistry v0.17.0 // indirect
	github.com/google/gofuzz v1.2.0 // indirect
	github.com/google/shlex v0.0.0-20191202100458-e7afc7fbc510 // indirect
	github.com/google/uuid v1.6.0 // indirect
	github.com/gorilla/mux v1.8.1 // indirect
	github.com/gosuri/uitable v0.0.4 // indirect
	github.com/gregjones/httpcache v0.0.0-20190611155906-901d90724c79 // indirect
	github.com/hashicorp/errwrap v1.1.0 // indirect
	github.com/hashicorp/go-multierror v1.1.1 // indirect
	github.com/hashicorp/hcl v1.0.0 // indirect
	github.com/huandu/xstrings v1.5.0 // indirect
	github.com/imdario/mergo v0.3.16 // indirect
	github.com/inconshreveable/mousetrap v1.1.0 // indirect
	github.com/jmoiron/sqlx v1.4.0 // indirect
	github.com/josharian/intern v1.0.0 // indirect
	github.com/json-iterator/go v1.1.12 // indirect
	github.com/klauspost/compress v1.17.9 // indirect
	github.com/lann/builder v0.0.0-20180802200727-47ae307949d0 // indirect
	github.com/lann/ps v0.0.0-20150810152359-62de8c46ede0 // indirect
	github.com/lib/pq v1.10.9 // indirect
	github.com/liggitt/tabwriter v0.0.0-20181228230101-89fcab3d43de // indirect
	github.com/mailru/easyjson v0.7.7 // indirect
	github.com/masahiro331/go-xfs-filesystem v0.0.0-20230608043311-a335f4599b70 // indirect
	github.com/mattn/go-colorable v0.1.13 // indirect
	github.com/mattn/go-isatty v0.0.20 // indirect
	github.com/mattn/go-runewidth v0.0.15 // indirect
	github.com/mitchellh/colorstring v0.0.0-20190213212951-d06e56a500db // indirect
	github.com/mitchellh/copystructure v1.2.0 // indirect
	github.com/mitchellh/go-wordwrap v1.0.1 // indirect
	github.com/mitchellh/mapstructure v1.5.0 // indirect
	github.com/mitchellh/reflectwalk v1.0.2 // indirect
	github.com/moby/locker v1.0.1 // indirect
	github.com/moby/spdystream v0.2.0 // indirect
	github.com/moby/term v0.5.0 // indirect
	github.com/modern-go/concurrent v0.0.0-20180306012644-bacd9c7ef1dd // indirect
	github.com/modern-go/reflect2 v1.0.2 // indirect
	github.com/monochromegane/go-gitignore v0.0.0-20200626010858-205db1a8cc00 // indirect
	github.com/munnerz/goautoneg v0.0.0-20191010083416-a7dc8b61c822 // indirect
	github.com/opencontainers/go-digest v1.0.0 // indirect
	github.com/opencontainers/image-spec v1.1.0 // indirect
	github.com/pelletier/go-toml/v2 v2.1.0 // indirect
	github.com/peterbourgon/diskv v2.0.1+incompatible // indirect
	github.com/pkg/errors v0.9.1 // indirect
	github.com/pmezard/go-difflib v1.0.1-0.20181226105442-5d4384ee4fb2 // indirect
	github.com/prometheus/client_golang v1.19.1
	github.com/prometheus/client_model v0.6.1 // indirect
	github.com/prometheus/common v0.54.0 // indirect
	github.com/prometheus/procfs v0.15.1 // indirect
	github.com/rivo/uniseg v0.4.7 // indirect
	github.com/robfig/cron/v3 v3.0.1
	github.com/rubenv/sql-migrate v1.6.1 // indirect
	github.com/russross/blackfriday/v2 v2.1.0 // indirect
	github.com/samber/lo v1.38.1 // indirect
	github.com/shopspring/decimal v1.4.0 // indirect
	github.com/sirupsen/logrus v1.9.3 // indirect
	github.com/spdx/tools-golang v0.5.3 // indirect
	github.com/spf13/afero v1.11.0 // indirect
	github.com/spf13/cast v1.6.0 // indirect
	github.com/spf13/pflag v1.0.5 // indirect
	github.com/subosito/gotenv v1.6.0 // indirect
	github.com/xeipuuv/gojsonpointer v0.0.0-20190905194746-02993c407bfb // indirect
	github.com/xeipuuv/gojsonreference v0.0.0-20180127040603-bd5ef7bd5415 // indirect
	github.com/xeipuuv/gojsonschema v1.2.0 // indirect
	github.com/xlab/treeprint v1.2.0 // indirect
	go.opentelemetry.io/otel v1.27.0 // indirect
	go.opentelemetry.io/otel/trace v1.27.0 // indirect
	go.starlark.net v0.0.0-20240520160348-046347dcd104 // indirect
	go.uber.org/multierr v1.11.0 // indirect
	go.uber.org/zap v1.27.0
	golang.org/x/crypto v0.24.0 // indirect
	golang.org/x/exp v0.0.0-20240604190554-fc45aab8b7f8 // indirect
	golang.org/x/net v0.26.0
	golang.org/x/oauth2 v0.21.0 // indirect
	golang.org/x/sync v0.7.0 // indirect
	golang.org/x/sys v0.21.0 // indirect
	golang.org/x/text v0.16.0 // indirect
	golang.org/x/time v0.5.0 // indirect
	golang.org/x/xerrors v0.0.0-20231012003039-104605ab7028 // indirect
	google.golang.org/grpc v1.64.0
	google.golang.org/protobuf v1.34.2 // indirect
	gopkg.in/inf.v0 v0.9.1 // indirect
	gopkg.in/ini.v1 v1.67.0 // indirect
	k8s.io/apiextensions-apiserver v0.30.2
	k8s.io/apiserver v0.30.2 // indirect
	k8s.io/cli-runtime v0.30.2 // indirect
	k8s.io/component-base v0.30.2 // indirect
	k8s.io/klog/v2 v2.120.1 // indirect
	k8s.io/kube-openapi v0.0.0-20240521193020-835d969ad83a // indirect
	k8s.io/utils v0.0.0-20240502163921-fe8a2dddb1d0
	oras.land/oras-go v1.2.5 // indirect
	sigs.k8s.io/json v0.0.0-20221116044647-bc3834ca7abd // indirect
	sigs.k8s.io/kustomize/api v0.17.2 // indirect
	sigs.k8s.io/kustomize/kyaml v0.17.1 // indirect
	sigs.k8s.io/structured-merge-diff/v4 v4.4.1 // indirect
	sigs.k8s.io/yaml v1.4.0 // indirect
)

// v1.2.0 is taken from github.com/open-policy-agent/opa v0.42.0
// v1.2.0 incompatible with github.com/docker/docker v23.0.0-rc.1+incompatible
//replace oras.land/oras-go => oras.land/oras-go v1.2.4<|MERGE_RESOLUTION|>--- conflicted
+++ resolved
@@ -1,12 +1,8 @@
 module github.com/k8sgpt-ai/k8sgpt
 
-<<<<<<< HEAD
-go 1.22
-=======
 go 1.22.0
 
 toolchain go1.22.4
->>>>>>> 728555c0
 
 require (
 	github.com/aquasecurity/trivy-operator v0.17.1
