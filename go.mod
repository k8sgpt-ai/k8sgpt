--- conflicted
+++ resolved
@@ -1,11 +1,6 @@
 module github.com/k8sgpt-ai/k8sgpt
 
 go 1.21
-<<<<<<< HEAD
-
-toolchain go1.21.5
-=======
->>>>>>> c23f24de
 
 require (
 	github.com/aquasecurity/trivy-operator v0.16.4
